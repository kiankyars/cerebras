--- conflicted
+++ resolved
@@ -3,19 +3,11 @@
   image,
   apiKey,
   text,
-<<<<<<< HEAD
-  theme = 'light',
-=======
->>>>>>> 15a0b60e
   previousPreviews = [],
 }: {
   image: string
   apiKey: string
   text: string
-<<<<<<< HEAD
-  theme?: string
-=======
->>>>>>> 15a0b60e
   previousPreviews?: Model3DPreviewShape[]
 }) {
   if (!apiKey) throw Error('You need to provide an API key (sorry)')
