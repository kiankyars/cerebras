--- conflicted
+++ resolved
@@ -312,19 +312,20 @@
     tts_manager = TTSManager(provider=tts_provider, mode="live")
     
     # Create prompt
-    fps = config.get('fps')
+    fps = config.get('fps', 30)
     prompt_template = create_system_prompt(config, fps)
-<<<<<<< HEAD
-=======
-    analysis_interval = config.get('feedback_frequency')  # Use config or default to 3 seconds
->>>>>>> 90abb57e
+    analysis_interval = config.get('feedback_frequency', 3)  # Default to 3 seconds
+    
+    print(f"🎯 Live session configured with {analysis_interval}s analysis interval")
     
     try:
         # Send confirmation that session is ready
         await websocket.send_json({
             "type": "ready", 
-            "message": "Live session ready for video analysis"
+            "message": f"Live session ready for video analysis (interval: {analysis_interval}s)"
         })
+        
+        last_analysis_time = 0
         
         while True:
             # Wait for client to send video data or commands
@@ -337,6 +338,19 @@
                     print(f"🔍 Received analyze message for session {session_id}")
                     video_data = message.get("videoData")
                     if video_data:
+                        current_time = asyncio.get_event_loop().time()
+                        
+                        # Check if enough time has passed since last analysis
+                        if current_time - last_analysis_time < analysis_interval:
+                            time_remaining = analysis_interval - (current_time - last_analysis_time)
+                            print(f"⏰ Skipping analysis - {time_remaining:.1f}s remaining until next interval")
+                            await websocket.send_json({
+                                "type": "skipped",
+                                "message": f"Analysis skipped - {time_remaining:.1f}s until next interval",
+                                "time_remaining": time_remaining
+                            })
+                            continue
+                        
                         print(f"📹 Video data received, size: {len(video_data)} characters")
                         # Save video data to temporary file
                         import base64
@@ -356,11 +370,15 @@
                             feedback_text = feedback_json.get("feedback", "No feedback available")
                             print(f"💬 Analysis result: {feedback_text}")
                             
+                            # Update last analysis time
+                            last_analysis_time = current_time
+                            
                             # Send feedback
                             await websocket.send_json({
                                 "type": "feedback",
                                 "text": feedback_text,
-                                "timestamp": asyncio.get_event_loop().time()
+                                "timestamp": current_time,
+                                "next_analysis_in": analysis_interval
                             })
                             print(f"📤 Feedback sent via WebSocket")
                             
